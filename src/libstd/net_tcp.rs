--- conflicted
+++ resolved
@@ -46,46 +46,6 @@
   new(socket_data: @tcp_socket_data) { self.socket_data = socket_data; }
   drop {
     unsafe {
-<<<<<<< HEAD
-       let closed_po = comm::port::<()>();
-       let closed_ch = comm::chan(closed_po);
-       let close_data = {
-             closed_ch: closed_ch
-       };
-       let close_data_ptr = ptr::addr_of(close_data);
-       let stream_handle_ptr = (*(self.socket_data)).stream_handle_ptr;
-        do iotask::interact((*(self.socket_data)).iotask) |loop_ptr| {
-          log(debug, #fmt("interact dtor for tcp_socket stream %? loop %?",
-            stream_handle_ptr, loop_ptr));
-           uv::ll::set_data_for_uv_handle(stream_handle_ptr,
-                                       close_data_ptr);
-           uv::ll::close(stream_handle_ptr, tcp_socket_dtor_close_cb);
-       };
-       comm::recv(closed_po);
-       log(debug, #fmt("about to free socket_data at %?", self.socket_data));
-       rustrt::rust_uv_current_kernel_free(stream_handle_ptr
-                                           as *libc::c_void);
-       log(debug, "exiting dtor for tcp_socket");
-    }
-  }
-}
-
-class tcp_conn_port {
-  let conn_data: @tcp_conn_port_data;
-  new(conn_data: @tcp_conn_port_data) { self.conn_data = conn_data; }
-  drop unsafe {
-    let conn_data_ptr = ptr::addr_of(*(self.conn_data));
-    let server_stream_ptr = ptr::addr_of((*conn_data_ptr).server_stream);
-    let stream_closed_po = (*(self.conn_data)).stream_closed_po;
-    let iotask = (*conn_data_ptr).iotask;
-      do iotask::interact(iotask) |loop_ptr| {
-        log(debug, #fmt("dtor for tcp_conn_port loop: %?",
-                       loop_ptr));
-        uv::ll::close(server_stream_ptr, tcp_nl_close_cb);
-    }
-    comm::recv(stream_closed_po);
-  }
-=======
         tear_down_socket_data(self.socket_data)
     }
   }
@@ -100,7 +60,6 @@
 class tcp_socket_buf {
   let data: @tcp_buffered_socket_data;
   new(data: @tcp_buffered_socket_data) { self.data = data; }
->>>>>>> 483aee8d
 }
 
 #[doc="
@@ -346,14 +305,9 @@
 fn write_future(sock: tcp_socket, raw_write_data: ~[u8])
     -> future<result::result<(), tcp_err_data>> unsafe {
     let socket_data_ptr = ptr::addr_of(*(sock.socket_data));
-<<<<<<< HEAD
     do future_spawn || {
-        write_common_impl(socket_data_ptr, raw_write_data)
-=======
-    future_spawn {||
         let data_copy = copy(raw_write_data);
         write_common_impl(socket_data_ptr, data_copy)
->>>>>>> 483aee8d
     }
 }
 
@@ -449,185 +403,6 @@
 }
 
 #[doc="
-<<<<<<< HEAD
-Bind to a given IP/port and listen for new connections
-
-# Arguments
-
-* `host_ip` - a `net::ip::ip_addr` representing a unique IP
-(versions 4 or 6)
-* `port` - a uint representing the port to listen on
-* `backlog` - a uint representing the number of incoming connections
-to cache in memory
-* `hl_loop` - a `uv::hl::high_level_loop` that the tcp request will run on
-
-# Returns
-
-A `result` instance containing either a `tcp_conn_port` which can used
-to listen for, and accept, new connections, or a `tcp_err_data` if
-failure to create the tcp listener occurs
-"]
-fn new_listener(host_ip: ip::ip_addr, port: uint, backlog: uint,
-                iotask: iotask)
-    -> result::result<tcp_conn_port, tcp_err_data> unsafe {
-    let stream_closed_po = comm::port::<()>();
-    let stream_closed_ch = comm::chan(stream_closed_po);
-    let new_conn_po = comm::port::<result::result<*uv::ll::uv_tcp_t,
-                                                  tcp_err_data>>();
-    let new_conn_ch = comm::chan(new_conn_po);
-    // FIXME (#2656): This shared box should not be captured in the i/o
-    // task Make it a unique pointer.
-    let server_data: @tcp_conn_port_data = @{
-        server_stream: uv::ll::tcp_t(),
-        stream_closed_po: stream_closed_po,
-        stream_closed_ch: stream_closed_ch,
-        iotask: iotask,
-        new_conn_po: new_conn_po,
-        new_conn_ch: new_conn_ch
-    };
-    let server_data_ptr = ptr::addr_of(*server_data);
-    let server_stream_ptr = ptr::addr_of((*server_data_ptr)
-                                         .server_stream);
-
-    let setup_po = comm::port::<option<tcp_err_data>>();
-    let setup_ch = comm::chan(setup_po);
-    do iotask::interact(iotask) |loop_ptr| {
-        let tcp_addr = ipv4_ip_addr_to_sockaddr_in(host_ip,
-                                                   port);
-        alt uv::ll::tcp_init(loop_ptr, server_stream_ptr) {
-          0i32 {
-            alt uv::ll::tcp_bind(server_stream_ptr,
-                                 ptr::addr_of(tcp_addr)) {
-              0i32 {
-                alt uv::ll::listen(server_stream_ptr,
-                                   backlog as libc::c_int,
-                                   tcp_nl_on_connection_cb) {
-                  0i32 {
-                    uv::ll::set_data_for_uv_handle(
-                        server_stream_ptr,
-                        server_data_ptr);
-                    comm::send(setup_ch, none);
-                  }
-                  _ {
-                    log(debug, "failure to uv_listen()");
-                    let err_data = uv::ll::get_last_err_data(loop_ptr);
-                    comm::send(setup_ch, some(err_data));
-                  }
-                }
-              }
-              _ {
-                log(debug, "failure to uv_tcp_bind");
-                let err_data = uv::ll::get_last_err_data(loop_ptr);
-                comm::send(setup_ch, some(err_data));
-              }
-            }
-          }
-          _ {
-            log(debug, "failure to uv_tcp_init");
-            let err_data = uv::ll::get_last_err_data(loop_ptr);
-            comm::send(setup_ch, some(err_data));
-          }
-        }
-    };
-    alt comm::recv(setup_po) {
-      some(err_data) {
-        // we failed to bind/list w/ libuv
-        result::err(err_data.to_tcp_err())
-      }
-      none {
-        result::ok(tcp_conn_port(server_data))
-      }
-    }
-}
-
-#[doc="
-Block on a `net::tcp::tcp_conn_port` until a new connection arrives
-
-This function behaves similarly to `comm::recv()`
-
-# Arguments
-
-* server_port -- a `net::tcp::tcp_conn_port` that you wish to listen
-on for an incoming connection
-
-# Returns
-
-A `result` object containing a `net::tcp::tcp_socket`, ready for immediate
-use, as the `ok` varient, or a `net::tcp::tcp_err_data` for the `err`
-variant
-"]
-fn conn_recv(server_port: tcp_conn_port)
-    -> result::result<tcp_socket, tcp_err_data> {
-    let new_conn_po = (*(server_port.conn_data)).new_conn_po;
-    let iotask = (*(server_port.conn_data)).iotask;
-    let new_conn_result = comm::recv(new_conn_po);
-    alt new_conn_result {
-      ok(client_stream_ptr) {
-        conn_port_new_tcp_socket(client_stream_ptr, iotask)
-      }
-      err(err_data) {
-        result::err(err_data)
-      }
-    }
-}
-
-#[doc="
-Identical to `net::tcp::conn_recv`, but ran on a new task
-
-The recv'd tcp_socket is created with a new task on the current scheduler,
-and given as a parameter to the provided callback
-
-# Arguments
-
-* `server_port` -- a `net::tcp::tcp_conn_port` that you wish to listen
-on for an incoming connection
-* `cb` -- a callback that will be ran, in a new task on the current scheduler,
-once a new connection is recv'd. Its parameter:
-  * A `result` object containing a `net::tcp::tcp_socket`, ready for immediate
-    use, as the `ok` varient, or a `net::tcp::tcp_err_data` for the `err`
-    variant
-"]
-fn conn_recv_spawn(server_port: tcp_conn_port,
-                   +cb: fn~(result::result<tcp_socket, tcp_err_data>)) {
-    let new_conn_po = (*(server_port.conn_data)).new_conn_po;
-    let iotask = (*(server_port.conn_data)).iotask;
-    let new_conn_result = comm::recv(new_conn_po);
-    do task::spawn || {
-        let sock_create_result = alt new_conn_result {
-          ok(client_stream_ptr) {
-            conn_port_new_tcp_socket(client_stream_ptr, iotask)
-          }
-          err(err_data) {
-            result::err(err_data)
-          }
-        };
-        cb(sock_create_result);
-    };
-}
-
-#[doc="
-Check if a `net::tcp::tcp_conn_port` has one-or-more pending, new connections
-
-This function behaves similarly to `comm::peek()`
-
-# Arguments
-
-* `server_port` -- a `net::tcp::tcp_conn_port` representing a server
-connection
-
-# Returns
-
-`true` if there are one-or-more pending connections, `false` if there are
-none.
-"]
-fn conn_peek(server_port: tcp_conn_port) -> bool {
-    let new_conn_po = (*(server_port.conn_data)).new_conn_po;
-    comm::peek(new_conn_po)
-}
-
-#[doc="
-=======
->>>>>>> 483aee8d
 Bind an incoming client connection to a `net::tcp::tcp_socket`
 
 # Notes
@@ -804,9 +579,9 @@
           +new_connect_cb: fn~(tcp_new_connection,
                                comm::chan<option<tcp_err_data>>))
     -> result::result<(), tcp_listen_err_data> unsafe {
-    listen_common(host_ip, port, backlog, iotask, on_establish_cb)
+    do listen_common(host_ip, port, backlog, iotask, on_establish_cb)
         // on_connect_cb
-        {|handle|
+        |handle| {
             let server_data_ptr = uv::ll::get_data_for_uv_handle(handle)
                 as *tcp_listen_fc_data;
             let new_conn = new_tcp_conn(handle);
@@ -835,18 +610,7 @@
     };
     let server_data_ptr = ptr::addr_of(server_data);
 
-<<<<<<< HEAD
-    let setup_po = comm::port::<option<tcp_err_data>>();
-    let setup_ch = comm::chan(setup_po);
-    do iotask::interact(iotask) |loop_ptr| {
-        let tcp_addr = ipv4_ip_addr_to_sockaddr_in(host_ip,
-                                                   port);
-        alt uv::ll::tcp_init(loop_ptr, server_stream_ptr) {
-          0i32 {
-            alt uv::ll::tcp_bind(server_stream_ptr,
-                                 ptr::addr_of(tcp_addr)) {
-=======
-    let setup_result = comm::listen {|setup_ch|
+    let setup_result = do comm::listen |setup_ch| {
         // this is to address a compiler warning about
         // an implicit copy.. it seems that double nested
         // will defeat a move sigil, as is done to the host_ip
@@ -854,9 +618,8 @@
         // tcp::connect (because the iotask::interact cb isn't
         // nested within a comm::listen block)
         let loc_ip = copy(host_ip);
-        iotask::interact(iotask) {|loop_ptr|
+        do iotask::interact(iotask) |loop_ptr| {
             alt uv::ll::tcp_init(loop_ptr, server_stream_ptr) {
->>>>>>> 483aee8d
               0i32 {
                 uv::ll::set_data_for_uv_handle(
                     server_stream_ptr,
@@ -909,7 +672,7 @@
     };
     alt setup_result {
       some(err_data) {
-        iotask::interact(iotask) {|loop_ptr|
+        do iotask::interact(iotask) |loop_ptr| {
             log(debug, #fmt("tcp::listen post-kill recv hl interact %?",
                             loop_ptr));
             (*server_data_ptr).active = false;
@@ -995,24 +758,15 @@
         read(self, timeout_msecs)
     }
     fn read_future(timeout_msecs: uint) ->
-<<<<<<< HEAD
-        future<result::result<~[u8], tcp_err_data>> {
-=======
-        future::future<result::result<[u8]/~, tcp_err_data>> {
->>>>>>> 483aee8d
+        future::future<result::result<~[u8], tcp_err_data>> {
         read_future(self, timeout_msecs)
     }
     fn write(raw_write_data: ~[u8])
         -> result::result<(), tcp_err_data> {
         write(self, raw_write_data)
     }
-<<<<<<< HEAD
     fn write_future(raw_write_data: ~[u8])
-        -> future<result::result<(), tcp_err_data>> {
-=======
-    fn write_future(raw_write_data: [u8]/~)
         -> future::future<result::result<(), tcp_err_data>> {
->>>>>>> 483aee8d
         write_future(self, raw_write_data)
     }
 }
@@ -1102,7 +856,7 @@
     };
     let close_data_ptr = ptr::addr_of(close_data);
     let stream_handle_ptr = (*socket_data).stream_handle_ptr;
-    iotask::interact((*socket_data).iotask) {|loop_ptr|
+    do iotask::interact((*socket_data).iotask) |loop_ptr| {
         log(debug, #fmt("interact dtor for tcp_socket stream %? loop %?",
             stream_handle_ptr, loop_ptr));
         uv::ll::set_data_for_uv_handle(stream_handle_ptr,
@@ -1264,38 +1018,6 @@
     }
 }
 
-<<<<<<< HEAD
-// various recv_* can use a tcp_conn_port can re-use this..
-fn conn_port_new_tcp_socket(
-    stream_handle_ptr: *uv::ll::uv_tcp_t,
-    iotask: iotask)
-    -> result::result<tcp_socket,tcp_err_data> unsafe {
-    // tcp_nl_on_connection_cb
-    let reader_po = comm::port::<result::result<~[u8], tcp_err_data>>();
-    let client_socket_data = @{
-        reader_po : reader_po,
-        reader_ch : comm::chan(reader_po),
-        stream_handle_ptr : stream_handle_ptr,
-        connect_req : uv::ll::connect_t(),
-        write_req : uv::ll::write_t(),
-        iotask : iotask
-    };
-    let client_socket_data_ptr = ptr::addr_of(*client_socket_data);
-    do comm::listen |cont_ch| {
-        do iotask::interact(iotask) |loop_ptr| {
-            log(debug, #fmt("in interact cb 4 conn_port_new_tcp.. loop %?",
-                loop_ptr));
-            uv::ll::set_data_for_uv_handle(stream_handle_ptr,
-                                           client_socket_data_ptr);
-            cont_ch.send(());
-        };
-        cont_ch.recv()
-    };
-    result::ok(tcp_socket(client_socket_data))
-}
-
-=======
->>>>>>> 483aee8d
 enum tcp_new_connection {
     new_tcp_conn(*uv::ll::uv_tcp_t)
 }
@@ -1602,11 +1324,7 @@
         comm::recv(cont_po);
         // client
         log(debug, "server started, firing up client..");
-<<<<<<< HEAD
-        let actual_resp = do comm::listen |client_ch| {
-=======
-        let actual_resp_result = comm::listen {|client_ch|
->>>>>>> 483aee8d
+        let actual_resp_result = do comm::listen |client_ch| {
             run_tcp_test_client(
                 server_ip,
                 server_port,
@@ -1631,7 +1349,7 @@
         let expected_req = "ping";
         // client
         log(debug, "firing up client..");
-        let actual_resp_result = comm::listen {|client_ch|
+        let actual_resp_result = do comm::listen |client_ch| {
             run_tcp_test_client(
                 server_ip,
                 server_port,
@@ -1660,15 +1378,9 @@
         let cont_po = comm::port::<()>();
         let cont_ch = comm::chan(cont_po);
         // server
-<<<<<<< HEAD
         do task::spawn_sched(task::manual_threads(1u)) || {
             let actual_req = do comm::listen |server_ch| {
-                run_tcp_test_server_listener(
-=======
-        task::spawn_sched(task::manual_threads(1u)) {||
-            let actual_req = comm::listen {|server_ch|
                 run_tcp_test_server(
->>>>>>> 483aee8d
                     server_ip,
                     server_port,
                     expected_resp,
@@ -1686,11 +1398,7 @@
                             hl_loop);
         // client.. just doing this so that the first server tears down
         log(debug, "server started, firing up client..");
-<<<<<<< HEAD
-        let actual_resp = do comm::listen |client_ch| {
-=======
-        comm::listen {|client_ch|
->>>>>>> 483aee8d
+        do comm::listen |client_ch| {
             run_tcp_test_client(
                 server_ip,
                 server_port,
@@ -1740,8 +1448,8 @@
         let cont_po = comm::port::<()>();
         let cont_ch = comm::chan(cont_po);
         // server
-        task::spawn_sched(task::manual_threads(1u)) {||
-            let actual_req = comm::listen {|server_ch|
+        do task::spawn_sched(task::manual_threads(1u)) || {
+            let actual_req = do comm::listen |server_ch| {
                 run_tcp_test_server(
                     server_ip,
                     server_port,
@@ -1763,7 +1471,7 @@
         buf_write(sock_buf as io::writer, expected_req);
 
         // so contrived!
-        let actual_resp = str::as_bytes(expected_resp) {|resp_buf|
+        let actual_resp = do str::as_bytes(expected_resp) |resp_buf| {
             buf_read(sock_buf as io::reader,
                      vec::len(resp_buf))
         };
@@ -1779,7 +1487,7 @@
 
     fn buf_write(+w: io::writer, val: str) {
         log(debug, #fmt("BUF_WRITE: val len %?", str::len(val)));
-        str::byte_slice(val) {|b_slice|
+        do str::byte_slice(val) |b_slice| {
             log(debug, #fmt("BUF_WRITE: b_slice len %?",
                             vec::len(b_slice)));
             w.write(b_slice)
@@ -1797,45 +1505,20 @@
                           server_ch: comm::chan<str>,
                           cont_ch: comm::chan<()>,
                           iotask: iotask) -> str {
-<<<<<<< HEAD
-
-        do task::spawn_sched(task::manual_threads(1u)) || {
-            let server_ip_addr = ip::v4::parse_addr(server_ip);
-            let listen_result =
-                listen_for_conn(server_ip_addr, server_port, 128u,
-                iotask, |kill_ch| {
-                    // on_establish_cb -- called when listener is set up
-                    log(debug, #fmt("establish_cb %?",
-                        kill_ch));
-                    comm::send(cont_ch, ());
-                }, |new_conn, kill_ch| {
-                // risky to run this on the loop, but some users
-                // will want the POWER
-                log(debug, "SERVER: new connection!");
-                    do comm::listen |cont_ch| {
-                        do task::spawn_sched(task::manual_threads(1u)) || {
-                        log(debug, "SERVER: starting worker for new req");
-
-                        let accept_result = accept(new_conn);
-                        log(debug, "SERVER: after accept()");
-                        if result::is_err(accept_result) {
-                            log(debug, "SERVER: error accept connection");
-                            let err_data = result::get_err(accept_result);
-=======
         let server_ip_addr = ip::v4::parse_addr(server_ip);
         let listen_result = listen(server_ip_addr, server_port, 128u, iotask,
             // on_establish_cb -- called when listener is set up
-            {|kill_ch|
+            |kill_ch| {
                 log(debug, #fmt("establish_cb %?",
                     kill_ch));
                 comm::send(cont_ch, ());
             },
             // risky to run this on the loop, but some users
             // will want the POWER
-            {|new_conn, kill_ch|
+            |new_conn, kill_ch| {
             log(debug, "SERVER: new connection!");
-            comm::listen {|cont_ch|
-                task::spawn_sched(task::manual_threads(1u)) {||
+            do comm::listen |cont_ch| {
+                do task::spawn_sched(task::manual_threads(1u)) || {
                     log(debug, "SERVER: starting worker for new req");
 
                     let accept_result = accept(new_conn);
@@ -1871,72 +1554,12 @@
                           result::err(err_data) {
                             log(debug, #fmt("SERVER: error recvd: %s %s",
                                 err_data.err_name, err_data.err_msg));
->>>>>>> 483aee8d
                             comm::send(kill_ch, some(err_data));
                             server_ch.send("");
                           }
                         }
                         log(debug, "SERVER: worker spinning down");
                     }
-<<<<<<< HEAD
-                    log(debug, "SERVER: waiting to recv on cont_ch");
-                    cont_ch.recv()
-                };
-                log(debug, "SERVER: recv'd on cont_ch..leaving listen cb");
-            });
-            // err check on listen_result
-            if result::is_err(listen_result) {
-                let err_data = result::get_err(listen_result);
-                log(debug, #fmt("SERVER: exited abnormally name %s msg %s",
-                                err_data.err_name, err_data.err_msg));
-            }
-        };
-        let ret_val = server_ch.recv();
-        log(debug, #fmt("SERVER: exited and got ret val: '%s'", ret_val));
-        ret_val
-    }
-
-    fn run_tcp_test_server_listener(server_ip: str,
-                                    server_port: uint, resp: str,
-                                    server_ch: comm::chan<str>,
-                                    cont_ch: comm::chan<()>,
-                                    iotask: iotask) -> str {
-
-        do task::spawn_sched(task::manual_threads(1u)) || {
-            let server_ip_addr = ip::v4::parse_addr(server_ip);
-            let new_listener_result =
-                new_listener(server_ip_addr, server_port, 128u, iotask);
-            if result::is_err(new_listener_result) {
-                let err_data = result::get_err(new_listener_result);
-                log(debug, #fmt("SERVER: exited abnormally name %s msg %s",
-                                err_data.err_name, err_data.err_msg));
-                fail "couldn't set up new listener";
-            }
-            let server_port = result::unwrap(new_listener_result);
-            cont_ch.send(());
-            // receive a single new connection.. normally this'd be
-            // in a loop {}, but we're just going to take a single
-            // client.. get their req, write a resp and then exit
-            let new_conn_result = server_port.recv();
-            if result::is_err(new_conn_result) {
-                let err_data = result::get_err(new_conn_result);
-                log(debug, #fmt("SERVER: exited abnormally name %s msg %s",
-                                err_data.err_name, err_data.err_msg));
-                fail "couldn't recv new conn";
-            }
-            let sock = result::unwrap(new_conn_result);
-            log(debug, "SERVER: successfully accepted"+
-                "connection!");
-            let received_req_bytes =
-                sock.read(0u);
-            alt received_req_bytes {
-              result::ok(data) {
-                server_ch.send(
-                    str::from_bytes(data));
-                log(debug, "SERVER: before write");
-                tcp_write_single(sock, str::bytes(resp));
-                log(debug, "SERVER: after write.. die");
-=======
                 }
                 log(debug, "SERVER: waiting to recv on cont_ch");
                 cont_ch.recv()
@@ -1952,7 +1575,6 @@
               }
               access_denied {
                 fail "SERVER: exited abnormally, got access denied..";
->>>>>>> 483aee8d
               }
               address_in_use {
                 fail "SERVER: exited abnormally, got address in use...";
@@ -1969,11 +1591,11 @@
         let server_ip_addr = ip::v4::parse_addr(server_ip);
         let listen_result = listen(server_ip_addr, server_port, 128u, iotask,
             // on_establish_cb -- called when listener is set up
-            {|kill_ch|
+            |kill_ch| {
                 log(debug, #fmt("establish_cb %?",
                     kill_ch));
             },
-            {|new_conn, kill_ch|
+            |new_conn, kill_ch| {
                 fail #fmt("SERVER: shouldn't be called.. %? %?",
                            new_conn, kill_ch);
         });
